import * as vscode from 'vscode';
import { ProjectWorkspace } from 'jest-editor-support';

import { extensionName } from './appGlobals';
import { pathToJest, pathToConfig } from './helpers';
import { JestExt } from './JestExt';
import { IPluginSettings } from './IPluginSettings'; 
import { registerStatusBar } from './statusBar';
import { registerFileChangeWatchers } from './fileChangeWatchers';

let extensionInstance: JestExt;

export function activate(context: vscode.ExtensionContext) {
    // To make us VS Code agnostic outside of this file
    const workspaceConfig = vscode.workspace.getConfiguration('jest');
    const pluginSettings: IPluginSettings = {
        autoEnable: workspaceConfig.get<boolean>('autoEnable'),
        pathToConfig: workspaceConfig.get<string>('pathToConfig'),
        pathToJest: workspaceConfig.get<string>('pathToJest'),
        rootPath: vscode.workspace.rootPath,
    };
    const jestPath = pathToJest(pluginSettings);
    const configPath = pathToConfig(pluginSettings); 
    const currentJestVersion = 18;
    const workspace = new ProjectWorkspace(pluginSettings.rootPath, jestPath, configPath, currentJestVersion);

    // Create our own console
    const channel = vscode.window.createOutputChannel('Jest');

    // We need a singleton to represent the extension
    extensionInstance = new JestExt(workspace, channel, pluginSettings);

    context.subscriptions.push(
        registerStatusBar(channel),
        vscode.commands.registerTextEditorCommand(
            `${extensionName}.start`,
            () => {
                vscode.window.showInformationMessage('Started Jest, press escape to hide this message.');
                extensionInstance.startProcess();
            },
        ),
        vscode.commands.registerTextEditorCommand(
            `${extensionName}.stop`,
            () => extensionInstance.stopProcess(),
        ),
<<<<<<< HEAD
        vscode.commands.registerTextEditorCommand("io.orta.jest.show-channel", ()=> {
=======
        vscode.commands.registerTextEditorCommand('io.orta.jest.show-channel', ()=> {
>>>>>>> 7dcb23d8
            channel.show();
        }),
        ...registerFileChangeWatchers(extensionInstance),
    );
}

export function deactivate() {
    extensionInstance.deactivate();
}<|MERGE_RESOLUTION|>--- conflicted
+++ resolved
@@ -43,11 +43,7 @@
             `${extensionName}.stop`,
             () => extensionInstance.stopProcess(),
         ),
-<<<<<<< HEAD
-        vscode.commands.registerTextEditorCommand("io.orta.jest.show-channel", ()=> {
-=======
         vscode.commands.registerTextEditorCommand('io.orta.jest.show-channel', ()=> {
->>>>>>> 7dcb23d8
             channel.show();
         }),
         ...registerFileChangeWatchers(extensionInstance),
