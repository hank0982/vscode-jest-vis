--- conflicted
+++ resolved
@@ -1,23 +1,19 @@
-import { TestState } from './DebugCodeLens'
-
-export interface IPluginSettings {
-  autoEnable?: boolean
-  debugCodeLens: {
-    enabled: boolean
-    showWhenTestStateIn: TestState[]
-  }
-  enableInlineErrorMessages?: boolean
-  enableSnapshotPreviews?: boolean
-  enableSnapshotUpdateMessages?: boolean
-  pathToConfig?: string
-  pathToJest?: string
-  restartJestOnSnapshotUpdate?: boolean
-  rootPath?: string
-  runAllTestsFirst?: boolean
-  showCoverageOnLoad: boolean
-<<<<<<< HEAD
-  coverageFormatter: string
-  restartJestOnSnapshotUpdate?: boolean
-=======
->>>>>>> 0b726ccb
-}
+import { TestState } from './DebugCodeLens'
+
+export interface IPluginSettings {
+  autoEnable?: boolean
+  debugCodeLens: {
+    enabled: boolean
+    showWhenTestStateIn: TestState[]
+  }
+  enableInlineErrorMessages?: boolean
+  enableSnapshotPreviews?: boolean
+  enableSnapshotUpdateMessages?: boolean
+  pathToConfig?: string
+  pathToJest?: string
+  restartJestOnSnapshotUpdate?: boolean
+  rootPath?: string
+  runAllTestsFirst?: boolean
+  showCoverageOnLoad: boolean
+  coverageFormatter: string
+}